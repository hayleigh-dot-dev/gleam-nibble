// IMPORTS ---------------------------------------------------------------------

import gleam/list
<<<<<<< HEAD
import gleam/function
=======
>>>>>>> ec14d742
import nibble.{type Parser}

// TYPES -----------------------------------------------------------------------

<<<<<<< HEAD
pub opaque type Config(a, ctx) {
  Config(
    one_of: List(fn(Config(a, ctx)) -> Parser(a, ctx)),
    and_then_one_of: List(Operator(a, ctx)),
    spaces: Parser(Nil, ctx),
  )
}

pub opaque type Operator(a, ctx) {
  Operator(fn(Config(a, ctx)) -> #(Int, fn(a) -> Parser(a, ctx)))
=======
pub opaque type Config(a, tok, ctx) {
  Config(
    one_of: List(fn(Config(a, tok, ctx)) -> Parser(a, tok, ctx)),
    and_then_one_of: List(Operator(a, tok, ctx)),
    spaces: Parser(Nil, tok, ctx),
  )
}

pub opaque type Operator(a, tok, ctx) {
  Operator(fn(Config(a, tok, ctx)) -> #(Int, fn(a) -> Parser(a, tok, ctx)))
>>>>>>> ec14d742
}

//

pub fn expression(
<<<<<<< HEAD
  one_of first: List(fn(Config(a, ctx)) -> Parser(a, ctx)),
  and_then_one_of then: List(Operator(a, ctx)),
  dropping spaces: Parser(Nil, ctx),
) -> Parser(a, ctx) {
=======
  one_of first: List(fn(Config(a, tok, ctx)) -> Parser(a, tok, ctx)),
  and_then then: List(Operator(a, tok, ctx)),
  dropping spaces: Parser(Nil, tok, ctx),
) -> Parser(a, tok, ctx) {
>>>>>>> ec14d742
  let config = Config(first, then, spaces)
  sub_expression(config, 0)
}

<<<<<<< HEAD
pub fn sub_expression(config: Config(a, ctx), precedence: Int) -> Parser(a, ctx) {
  let expr =
    nibble.lazy(fn() {
      config.one_of
      |> list.map(fn(p) { p(config) })
      |> nibble.one_of
    })

  let go = fn(expr) {
    nibble.succeed(function.identity)
    |> nibble.drop(config.spaces)
    |> nibble.keep(
      nibble.one_of([
        nibble.succeed(expr)
        |> nibble.then(operation(_, config, precedence))
        |> nibble.map(nibble.Continue),
        nibble.succeed(expr)
        |> nibble.map(nibble.Break),
      ]),
    )
  }

  nibble.succeed(function.identity)
  |> nibble.drop(config.spaces)
  |> nibble.keep(expr)
  |> nibble.then(nibble.loop(_, go))
=======
pub fn sub_expression(
  config: Config(a, tok, ctx),
  precedence: Int,
) -> Parser(a, tok, ctx) {
  let expr = {
    use <- nibble.lazy
    config.one_of
    |> list.map(fn(p) { p(config) })
    |> nibble.one_of
  }

  let go = fn(expr) {
    use _ <- nibble.do(config.spaces)

    nibble.one_of([
      operation(expr, config, precedence)
      |> nibble.map(nibble.Continue),
      nibble.return(expr)
      |> nibble.map(nibble.Break),
    ])
  }

  use _ <- nibble.do(config.spaces)
  use e <- nibble.do(expr)

  nibble.loop(e, go)
>>>>>>> ec14d742
}

fn operation(
  expr: a,
<<<<<<< HEAD
  config: Config(a, ctx),
  current_precedence: Int,
) -> Parser(a, ctx) {
=======
  config: Config(a, tok, ctx),
  current_precedence: Int,
) -> Parser(a, tok, ctx) {
>>>>>>> ec14d742
  config.and_then_one_of
  |> list.filter_map(fn(operator) {
    let Operator(op) = operator
    case op(config) {
      #(precedence, parser) if precedence > current_precedence ->
        Ok(parser(expr))

      _ -> Error(Nil)
    }
  })
  |> nibble.one_of()
}

//

pub fn prefix(
  precedence: Int,
<<<<<<< HEAD
  operator: Parser(Nil, ctx),
  apply: fn(a) -> a,
) -> fn(Config(a, ctx)) -> Parser(a, ctx) {
  fn(config) {
    nibble.succeed(apply)
    |> nibble.drop(operator)
    |> nibble.keep(sub_expression(config, precedence))
=======
  operator: Parser(Nil, tok, ctx),
  apply: fn(a) -> a,
) -> fn(Config(a, tok, ctx)) -> Parser(a, tok, ctx) {
  fn(config) {
    use _ <- nibble.do(operator)
    use subexpr <- nibble.do(sub_expression(config, precedence))

    nibble.return(apply(subexpr))
>>>>>>> ec14d742
  }
}

pub fn infix_left(
  precedence: Int,
<<<<<<< HEAD
  operator: Parser(Nil, ctx),
  apply: fn(a, a) -> a,
) -> Operator(a, ctx) {
=======
  operator: Parser(Nil, tok, ctx),
  apply: fn(a, a) -> a,
) -> Operator(a, tok, ctx) {
>>>>>>> ec14d742
  make_infix(#(precedence, precedence), operator, apply)
}

pub fn infix_right(
  precedence: Int,
<<<<<<< HEAD
  operator: Parser(Nil, ctx),
  apply: fn(a, a) -> a,
) -> Operator(a, ctx) {
=======
  operator: Parser(Nil, tok, ctx),
  apply: fn(a, a) -> a,
) -> Operator(a, tok, ctx) {
>>>>>>> ec14d742
  make_infix(#(precedence, precedence - 1), operator, apply)
}

pub fn postfix(
  precedence: Int,
<<<<<<< HEAD
  operator: Parser(Nil, ctx),
  apply: fn(a) -> a,
) -> Operator(a, ctx) {
  Operator(fn(_) {
    #(
      precedence,
      fn(lhs) {
        nibble.succeed(apply(lhs))
        |> nibble.drop(operator)
      },
    )
  })
=======
  operator: Parser(Nil, tok, ctx),
  apply: fn(a) -> a,
) -> Operator(a, tok, ctx) {
  use _ <- Operator
  #(
    precedence,
    fn(lhs) {
      use _ <- nibble.do(operator)
      nibble.return(apply(lhs))
    },
  )
>>>>>>> ec14d742
}

fn make_infix(
  precedence: #(Int, Int),
<<<<<<< HEAD
  operator: Parser(Nil, ctx),
  apply: fn(a, a) -> a,
) -> Operator(a, ctx) {
  let #(left_precedence, right_precedence) = precedence
  Operator(fn(config) {
    #(
      left_precedence,
      fn(lhs) {
        nibble.succeed(apply(lhs, _))
        |> nibble.drop(operator)
        |> nibble.keep(sub_expression(config, right_precedence))
      },
    )
  })
=======
  operator: Parser(Nil, tok, ctx),
  apply: fn(a, a) -> a,
) -> Operator(a, tok, ctx) {
  let #(left_precedence, right_precedence) = precedence
  use config <- Operator
  #(
    left_precedence,
    fn(lhs) {
      use _ <- nibble.do(operator)
      use subexpr <- nibble.do(sub_expression(config, right_precedence))

      nibble.return(apply(lhs, subexpr))
    },
  )
>>>>>>> ec14d742
}<|MERGE_RESOLUTION|>--- conflicted
+++ resolved
@@ -1,26 +1,10 @@
 // IMPORTS ---------------------------------------------------------------------
 
 import gleam/list
-<<<<<<< HEAD
-import gleam/function
-=======
->>>>>>> ec14d742
 import nibble.{type Parser}
 
 // TYPES -----------------------------------------------------------------------
 
-<<<<<<< HEAD
-pub opaque type Config(a, ctx) {
-  Config(
-    one_of: List(fn(Config(a, ctx)) -> Parser(a, ctx)),
-    and_then_one_of: List(Operator(a, ctx)),
-    spaces: Parser(Nil, ctx),
-  )
-}
-
-pub opaque type Operator(a, ctx) {
-  Operator(fn(Config(a, ctx)) -> #(Int, fn(a) -> Parser(a, ctx)))
-=======
 pub opaque type Config(a, tok, ctx) {
   Config(
     one_of: List(fn(Config(a, tok, ctx)) -> Parser(a, tok, ctx)),
@@ -31,55 +15,19 @@
 
 pub opaque type Operator(a, tok, ctx) {
   Operator(fn(Config(a, tok, ctx)) -> #(Int, fn(a) -> Parser(a, tok, ctx)))
->>>>>>> ec14d742
 }
 
 //
 
 pub fn expression(
-<<<<<<< HEAD
-  one_of first: List(fn(Config(a, ctx)) -> Parser(a, ctx)),
-  and_then_one_of then: List(Operator(a, ctx)),
-  dropping spaces: Parser(Nil, ctx),
-) -> Parser(a, ctx) {
-=======
   one_of first: List(fn(Config(a, tok, ctx)) -> Parser(a, tok, ctx)),
   and_then then: List(Operator(a, tok, ctx)),
   dropping spaces: Parser(Nil, tok, ctx),
 ) -> Parser(a, tok, ctx) {
->>>>>>> ec14d742
   let config = Config(first, then, spaces)
   sub_expression(config, 0)
 }
 
-<<<<<<< HEAD
-pub fn sub_expression(config: Config(a, ctx), precedence: Int) -> Parser(a, ctx) {
-  let expr =
-    nibble.lazy(fn() {
-      config.one_of
-      |> list.map(fn(p) { p(config) })
-      |> nibble.one_of
-    })
-
-  let go = fn(expr) {
-    nibble.succeed(function.identity)
-    |> nibble.drop(config.spaces)
-    |> nibble.keep(
-      nibble.one_of([
-        nibble.succeed(expr)
-        |> nibble.then(operation(_, config, precedence))
-        |> nibble.map(nibble.Continue),
-        nibble.succeed(expr)
-        |> nibble.map(nibble.Break),
-      ]),
-    )
-  }
-
-  nibble.succeed(function.identity)
-  |> nibble.drop(config.spaces)
-  |> nibble.keep(expr)
-  |> nibble.then(nibble.loop(_, go))
-=======
 pub fn sub_expression(
   config: Config(a, tok, ctx),
   precedence: Int,
@@ -106,20 +54,13 @@
   use e <- nibble.do(expr)
 
   nibble.loop(e, go)
->>>>>>> ec14d742
 }
 
 fn operation(
   expr: a,
-<<<<<<< HEAD
-  config: Config(a, ctx),
-  current_precedence: Int,
-) -> Parser(a, ctx) {
-=======
   config: Config(a, tok, ctx),
   current_precedence: Int,
 ) -> Parser(a, tok, ctx) {
->>>>>>> ec14d742
   config.and_then_one_of
   |> list.filter_map(fn(operator) {
     let Operator(op) = operator
@@ -137,15 +78,6 @@
 
 pub fn prefix(
   precedence: Int,
-<<<<<<< HEAD
-  operator: Parser(Nil, ctx),
-  apply: fn(a) -> a,
-) -> fn(Config(a, ctx)) -> Parser(a, ctx) {
-  fn(config) {
-    nibble.succeed(apply)
-    |> nibble.drop(operator)
-    |> nibble.keep(sub_expression(config, precedence))
-=======
   operator: Parser(Nil, tok, ctx),
   apply: fn(a) -> a,
 ) -> fn(Config(a, tok, ctx)) -> Parser(a, tok, ctx) {
@@ -154,54 +86,27 @@
     use subexpr <- nibble.do(sub_expression(config, precedence))
 
     nibble.return(apply(subexpr))
->>>>>>> ec14d742
   }
 }
 
 pub fn infix_left(
   precedence: Int,
-<<<<<<< HEAD
-  operator: Parser(Nil, ctx),
-  apply: fn(a, a) -> a,
-) -> Operator(a, ctx) {
-=======
   operator: Parser(Nil, tok, ctx),
   apply: fn(a, a) -> a,
 ) -> Operator(a, tok, ctx) {
->>>>>>> ec14d742
   make_infix(#(precedence, precedence), operator, apply)
 }
 
 pub fn infix_right(
   precedence: Int,
-<<<<<<< HEAD
-  operator: Parser(Nil, ctx),
-  apply: fn(a, a) -> a,
-) -> Operator(a, ctx) {
-=======
   operator: Parser(Nil, tok, ctx),
   apply: fn(a, a) -> a,
 ) -> Operator(a, tok, ctx) {
->>>>>>> ec14d742
   make_infix(#(precedence, precedence - 1), operator, apply)
 }
 
 pub fn postfix(
   precedence: Int,
-<<<<<<< HEAD
-  operator: Parser(Nil, ctx),
-  apply: fn(a) -> a,
-) -> Operator(a, ctx) {
-  Operator(fn(_) {
-    #(
-      precedence,
-      fn(lhs) {
-        nibble.succeed(apply(lhs))
-        |> nibble.drop(operator)
-      },
-    )
-  })
-=======
   operator: Parser(Nil, tok, ctx),
   apply: fn(a) -> a,
 ) -> Operator(a, tok, ctx) {
@@ -213,27 +118,10 @@
       nibble.return(apply(lhs))
     },
   )
->>>>>>> ec14d742
 }
 
 fn make_infix(
   precedence: #(Int, Int),
-<<<<<<< HEAD
-  operator: Parser(Nil, ctx),
-  apply: fn(a, a) -> a,
-) -> Operator(a, ctx) {
-  let #(left_precedence, right_precedence) = precedence
-  Operator(fn(config) {
-    #(
-      left_precedence,
-      fn(lhs) {
-        nibble.succeed(apply(lhs, _))
-        |> nibble.drop(operator)
-        |> nibble.keep(sub_expression(config, right_precedence))
-      },
-    )
-  })
-=======
   operator: Parser(Nil, tok, ctx),
   apply: fn(a, a) -> a,
 ) -> Operator(a, tok, ctx) {
@@ -248,5 +136,4 @@
       nibble.return(apply(lhs, subexpr))
     },
   )
->>>>>>> ec14d742
 }